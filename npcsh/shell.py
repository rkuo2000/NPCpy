--- conflicted
+++ resolved
@@ -27,10 +27,7 @@
 except:
     print("Could not load the sentence-transformers package.")
 # Local imports
-<<<<<<< HEAD
-from .npc_sysenv import get_system_message, lookup_provider, NPCSH_STREAM_OUTPUT, NPCSH_API_URL, NPCSH_CHAT_MODEL, NPCSH_CHAT_PROVIDER
-print(f'using api at : {NPCSH_API_URL}')
-=======
+
 from .npc_sysenv import (
     get_system_message,
     lookup_provider,
@@ -38,7 +35,7 @@
     NPCSH_CHAT_MODEL,
     NPCSH_CHAT_PROVIDER,
 )
->>>>>>> 823572c7
+
 from .command_history import (
     CommandHistory,
     start_new_conversation,
