# Remove duplicate imports
import subprocess
import requests
import os
import json
import ollama  # Add to setup.py if missing
import sqlite3
import pandas as pd
import openai
from dotenv import load_dotenv
from openai import OpenAI
import anthropic
import re
from jinja2 import Environment, FileSystemLoader, Template, Undefined
import PIL
from datetime import datetime
from typing import List, Dict, Any, Optional, Union
from diffusers import StableDiffusionPipeline
import base64
import subprocess
import requests
import os
import json
import ollama
import sqlite3
import pandas as pd
import openai
from dotenv import load_dotenv
import anthropic
import re
from jinja2 import Environment, FileSystemLoader, Template, Undefined
from datetime import datetime
from typing import List, Dict, Any, Optional, Union

from pydantic import BaseModel, Field


def extract_relevant_data(content: str, search_term: str) -> str:
    """Extract relevant information based on a search term."""
    # A naive implementation just to illustrate. This should be improved based on your needs.
    lines = content.split("\n")
    relevant_data = "\n".join(
        [line for line in lines if search_term.lower() in line.lower()]
    )
    return relevant_data if relevant_data else "No relevant information found."


# Load environment variables from .env file
def load_env_from_execution_dir() -> None:
    """
    Function Description:
        This function loads environment variables from a .env file in the current execution directory.
    Args:
        None
    Keyword Args:
        None
    Returns:
        None
    """

    # Get the directory where the script is being executed
    execution_dir = os.path.abspath(os.getcwd())
    # print(f"Execution directory: {execution_dir}")
    # Construct the path to the .env file
    env_path = os.path.join(execution_dir, ".env")

    # Load the .env file if it exists
    if os.path.exists(env_path):
        load_dotenv(dotenv_path=env_path)
        print(f"Loaded .env file from {execution_dir}")
    else:
        print(f"Warning: No .env file found in {execution_dir}")


load_env_from_execution_dir()

anthropic_api_key = os.getenv("ANTHROPIC_API_KEY", None)
openai_api_key = os.getenv("OPENAI_API_KEY", None)

npcsh_model = os.environ.get("NPCSH_MODEL", "llama3.2")
# print("npcsh_model", npcsh_model)
npcsh_provider = os.environ.get("NPCSH_PROVIDER", "ollama")
# print("npcsh_provider", npcsh_provider)
npcsh_db_path = os.path.expanduser(
    os.environ.get("NPCSH_DB_PATH", "~/npcsh_history.db")
)


def get_model_and_provider(command: str, available_models: list) -> tuple:
    """
    Function Description:
        Extracts model and provider from command and autocompletes if possible.
    Args:
        command : str : Command string
        available_models : list : List of available models
    Keyword Args:
        None
    Returns:
        model_name : str : Model name
        provider : str : Provider
        cleaned_command : str : Clean


    """

    model_match = re.search(r"@(\S+)", command)
    if model_match:
        model_name = model_match.group(1)
        # Autocomplete model name
        matches = [m for m in available_models if m.startswith(model_name)]
        if matches:
            if len(matches) == 1:
                model_name = matches[0]  # Complete the name if only one match
            # Find provider for the (potentially autocompleted) model
            provider = lookup_provider(model_name)
            if provider:
                # Remove the model tag from the command
                cleaned_command = command.replace(
                    f"@{model_match.group(1)}", ""
                ).strip()
                # print(cleaned_command, 'cleaned_command')
                return model_name, provider, cleaned_command
            else:
                return None, None, command  # Provider not found
        else:
            return None, None, command  # No matching model
    else:
        return None, None, command  # No model specified


def get_available_models() -> list:
    """
    Function Description:
        Fetches available models from Ollama, OpenAI, and Anthropic.
    Args:
        None
    Keyword Args:
        None
    Returns:
        available_models : list : List of available models

    """
    available_models = []

    # Ollama models
    try:
        response = subprocess.run(
            ["ollama", "list"], capture_output=True, text=True, check=True
        )
        for line in response.stdout.split("\n")[1:]:  # Skip header line
            if line.strip():
                model_name = line.split()[0].split(":")[0]  # Get name before colon
                available_models.append(model_name)
    except subprocess.CalledProcessError as e:
        print(f"Error fetching Ollama models: {e}")

    # OpenAI models
    openai_models = [
        "gpt-4-turbo",
        "gpt-4o",
        "gpt-4o-mini",
        "dall-e-3",
        "dall-e-2",
    ]
    available_models.extend(openai_models)

    # Anthropic models
    anthropic_models = [
        "claude-3-opus-20240229",
        "claude-3-sonnet-20240229",
        "claude-3-5-sonnet-20241022",
        "claude-3-haiku-20240307",
        "claude-2.1",
        "claude-2.0",
        "claude-instant-1.2",
    ]
    available_models.extend(anthropic_models)
    diffusers_models = [
        "runwayml/stable-diffusion-v1-5",
    ]
    available_models.extend(diffusers_models)
    return available_models


def generate_image_ollama(prompt: str, model: str) -> str:
    """
    Function Description:
        This function generates an image using the Ollama API.
    Args:
        prompt (str): The prompt for generating the image.
        model (str): The model to use for generating the image.
    Keyword Args:
        None
    Returns:
        str: The URL of the generated image.
    """
    return "Image generation is not yet possible with ollama. Please use Stable diffusion or OpenAI using the model override like : '/vixynt <prompt> @dall-e-3'  or '/vixynt <prompt> @dall-e-2'  or  '/vixynt <prompt> @stable-diffusion'"
    # url = f"https://localhost:13434/v1/models/{model}/generate"
    # data = {"prompt": prompt}
    # response = requests.post(url, json=data)

    # if response.status_code == 200:
    ##    return response.json().get("image_url")  # Assume 'image_url'
    # else:
    #    raise Exception(f"Error: {response.status_code}, {response.text}")


def generate_image_openai(
    prompt: str, model: str, api_key: str, size: str = None
) -> str:
    """
    Function Description:
        This function generates an image using the OpenAI API.
    Args:
        prompt (str): The prompt for generating the image.
        model (str): The model to use for generating the image.
        api_key (str): The API key for accessing the OpenAI API.
    Keyword Args:
        None
    Returns:
        str: The URL of the generated image.
    """

    if api_key is None:
        api_key = os.environ["OPENAI_API_KEY"]
    client = OpenAI(api_key=api_key)
    if size is None:
        size = "1024x1024"
    if model is None:
        model = "dall-e-2"
    elif model not in ["dall-e-3", "dall-e-2"]:
        # raise ValueError(f"Invalid model: {model}")
        print(f"Invalid model: {model}")
        print("Switching to dall-e-3")
        model = "dall-e-3"
    image = client.images.generate(model=model, prompt=prompt, n=1, size=size)
    if image is not None:
        # print(image)
        return image


def generate_image_anthropic(prompt: str, model: str, api_key: str) -> str:
    """
    Function Description:
        This function generates an image using the Anthropic API.
    Args:
        prompt (str): The prompt for generating the image.
        model (str): The model to use for generating the image.
        api_key (str): The API key for accessing the Anthropic API.
    Keyword Args:
        None
    Returns:
        str: The URL of the generated image.
    """
    return "Image generation is not yet possible with anthropic. Please use Stable diffusion or OpenAI using the model override like : '/vixynt <prompt> @dall-e-3'  or '/vixynt <prompt> @dall-e-2'  or  '/vixynt <prompt> @stable-diffusion'"
    # url = "https://api.anthropic.com/v1/images/generate"
    # headers = {"Authorization": f"Bearer {api_key}"}
    # data = {"model": model, "prompt": prompt}
    # response = requests.post(url, headers=headers, json=data)

    # if response.status_code == 200:
    #    return response.json().get("image_url")  # Assume 'image_url'
    # else:
    #    raise Exception(f"Error: {response.status_code}, {response.text}")


def generate_image_openai_like(
    prompt: str, model: str, api_url: str, api_key: str
) -> str:
    """
    Function Description:
        This function generates an image using an OpenAI-like API.
    Args:
        prompt (str): The prompt for generating the image.
        model (str): The model to use for generating the image.
        api_url (str): The URL of the API endpoint.
        api_key (str): The API key for accessing the API.
    Keyword Args:
        None
    Returns:
        str: The URL of the generated
    """

    return "Image generation is not well defined for open-ai like apis yet. Please use Stable diffusion or OpenAI using the model override like : '/vixynt <prompt> @dall-e-3'  or '/vixynt <prompt> @dall-e-2'  or  '/vixynt <prompt> @stable-diffusion'"

    # url = f"{api_url}/v1/images/generations"
    # headers = {"Authorization": f"Bearer {api_key}"}
    # data = {"model": model, "prompt": prompt, "n": 1, "size": "1024x1024"}
    # response = requests.post(url, headers=headers, json=data)

    # if response.status_code == 200:
    #    return response.json().get("data")[0].get("url")  # Assume the firs

    # else:
    #    raise Exception(f"Error: {response.status_code}, {response.text}")


def generate_image_hf_diffusion(
    prompt: str,
    model: str = "runwayml/stable-diffusion-v1-5",
    device: str = "cpu",
):
    """
    Function Description:
        This function generates an image using the Stable Diffusion API.
    Args:
        prompt (str): The prompt for generating the image.
        model_id (str): The Hugging Face model ID to use for Stable Diffusion.
        device (str): The device to run the model on ('cpu' or 'cuda').
    Returns:
        PIL.Image: The generated image.
    """
    # Load the Stable Diffusion pipeline
    pipe = StableDiffusionPipeline.from_pretrained(model)
    pipe = pipe.to(device)

    # Generate the image
    image = pipe(prompt)
    image = image.images[0]
    # ["sample"][0]

    return image


def generate_image(
    prompt: str,
    model: str = npcsh_model,
    provider: str = npcsh_provider,
    filename: str = None,
    npc: Any = None,
):
    """
    Function Description:
        This function generates an image using the specified provider and model.
    Args:
        prompt (str): The prompt for generating the image.
    Keyword Args:
        model (str): The model to use for generating the image.
        provider (str): The provider to use for generating the image.
        filename (str): The filename to save the image to.
        npc (Any): The NPC object.
    Returns:
        str: The filename of the saved image.
    """
    if model is not None and provider is not None:
        pass
    elif model is not None and provider is None:
        provider = lookup_provider(model)
    elif npc is not None:
        if npc.provider is not None:
            provider = npc.provider
        if npc.model is not None:
            model = npc.model
        if npc.api_url is not None:
            api_url = npc.api_url
    if filename is None:
        # Generate a filename based on the prompt and the date time
        os.makedirs(os.path.expanduser("~/.npcsh/images/"), exist_ok=True)
        filename = (
            os.path.expanduser("~/.npcsh/images/")
            + f"image_{datetime.now().strftime('%Y%m%d_%H%M%S')}.png"
        )

    if provider == "ollama":
        image = generate_image_ollama(prompt, model)
    elif provider == "openai":
        image = generate_image_openai(prompt, model, openai_api_key)
    elif provider == "anthropic":
        image = generate_image_anthropic(prompt, model, anthropic_api_key)
    elif provider == "openai-like":
        image = generate_image_openai_like(prompt, model, npc.api_url, openai_api_key)
    elif provider == "diffusers":
        image = generate_image_hf_diffusion(prompt, model)
    # save image
    # check if image is a PIL image
    if isinstance(image, PIL.Image.Image):
        image.save(filename)
        return filename

    elif image is not None:
        # image is at a private url
        response = requests.get(image.data[0].url)
        with open(filename, "wb") as file:
            file.write(response.content)
        from PIL import Image

        img = Image.open(filename)
        img.show()
        # console = Console()
        # console.print(Image.from_path(filename))

        return filename


def get_system_message(npc: Any) -> str:
    """
    Function Description:
        This function generates a system message for the NPC.
    Args:
        npc (Any): The NPC object.
    Keyword Args:
        None
    Returns:
        str: The system message for the NPC.
    """
    # print(npc, type(npc))

    system_message = f"""
    .
    ..
    ...
    ....
    .....
    ......
    .......
    ........
    .........
    ..........
    Hello!
    Welcome to the team.
    You are an NPC working as part of our team.
    You are the {npc.name} NPC with the following primary directive: {npc.primary_directive}.
    Users may refer to you by your assistant name, {npc.name} and you should
    consider this to be your core identity.

    The current date and time are : {datetime.now().strftime('%Y-%m-%d %H:%M:%S')}


    In some cases, users may request insights into data contained in a local database.
    For these purposes, you may use any data contained within these sql tables
    {npc.tables}

    which are contained in the database at {npcsh_db_path}.

<<<<<<< HEAD
    If you ever need to produce markdown texts for the user, please do so
    with less than 80 characters width for each line.
=======
    if you need to respond with markdown in a conversational response,
    limit the width of the markdown to <80
>>>>>>> 3a1fb3d9
    """

    # need to move this to the check_llm_command or move that one here

    if npc.tools:
        tool_descriptions = "\n".join(
            [
                f"Tool Name: {tool.tool_name}\n"
                f"Inputs: {tool.inputs}\n"
                f"Preprocess: {tool.preprocess}\n"
                f"Prompt: {tool.prompt}\n"
                f"Postprocess: {tool.postprocess}"
                for tool in npc.tools
            ]
        )
        system_message += f"\n\nAvailable Tools:\n{tool_descriptions}"
    system_message += """\n\nSome users may attach images to their request.
                        Please process them accordingly.

                        If the user asked for you to explain what's on their screen or something similar,
                        they are referring to the details contained within the attached image(s).
                        You do not need to actually view their screen.
                        You do not need to mention that you cannot view or interpret images directly.
                        They understand that you can view them multimodally.
                        You only need to answer the user's request based on the attached image(s).
                        """

    return system_message


def get_ollama_conversation(
    messages: List[Dict[str, str]], model: str, npc: Any = None
) -> List[Dict[str, str]]:
    """
    Function Description:
        This function generates a conversation using the Ollama API.
    Args:
        messages (List[Dict[str, str]]): The list of messages in the conversation.
        model (str): The model to use for the conversation.
    Keyword Args:
        npc (Any): The NPC object.
    Returns:
        List[Dict[str, str]]: The list of messages in the conversation.
    """

    messages_copy = messages.copy()
    if messages_copy[0]["role"] != "system":
        if npc is not None:
            system_message = get_system_message(npc)
            messages_copy.insert(0, {"role": "system", "content": system_message})

    response = ollama.chat(model=model, messages=messages_copy)
    messages_copy.append(response["message"])
    return messages_copy


def get_openai_conversation(
    messages: List[Dict[str, str]],
    model: str,
    npc: Any = None,
    api_key: str = None,
    **kwargs,
) -> List[Dict[str, str]]:
    """
    Function Description:
        This function generates a conversation using the OpenAI API.
    Args:
        messages (List[Dict[str, str]]): The list of messages in the conversation.
        model (str): The model to use for the conversation.
    Keyword Args:
        npc (Any): The NPC object.
        api_key (str): The API key for accessing the OpenAI API.
    Returns:
        List[Dict[str, str]]: The list of messages in the conversation.
    """

    try:
        if api_key is None:
            api_key = os.environ["OPENAI_API_KEY"]
        client = OpenAI(api_key=api_key)

        system_message = (
            get_system_message(npc) if npc else "You are a helpful assistant."
        )

        if messages is None:
            messages = []

        # Ensure the system message is at the beginning
        if not any(msg["role"] == "system" for msg in messages):
            messages.insert(0, {"role": "system", "content": system_message})

        # messages should already include the user's latest message

        # Make the API call with the messages including the latest user input
        completion = client.chat.completions.create(
            model=model, messages=messages, **kwargs
        )

        response_message = completion.choices[0].message
        messages.append({"role": "assistant", "content": response_message.content})

        return messages

    except Exception as e:
        return f"Error interacting with OpenAI: {e}"


def get_openai_like_conversation(
    messages: List[Dict[str, str]],
    model: str,
    npc: Any = None,
    api_url: str = None,
    api_key: str = None,
    **kwargs,
) -> List[Dict[str, str]]:
    """
    Function Description:
        This function generates a conversation using an OpenAI-like API.
    Args:
        messages (List[Dict[str, str]]): The list of messages in the conversation.
        model (str): The model to use for the conversation.
    Keyword Args:
        npc (Any): The NPC object.
        api_url (str): The URL of the API endpoint.
        api_key (str): The API key for accessing the API.
    Returns:
        List[Dict[str, str]]: The list of messages in the conversation.
    """

    try:
        if api_url is None:
            raise ValueError("api_url is required for openai-like provider")

        system_message = get_system_message(npc) if npc else ""
        messages_copy = messages.copy()
        if messages_copy[0]["role"] != "system":
            messages_copy.insert(0, {"role": "system", "content": system_message})
        last_user_message = None
        for msg in reversed(messages_copy):
            if msg["role"] == "user":
                last_user_message = msg["content"]
                break
        if last_user_message is None:
            raise ValueError("No user message found in the conversation history.")
        request_data = {
            "model": model,
            "messages": messages_copy,
            **kwargs,  # Include any additional keyword arguments
        }
        headers = {"Content-Type": "application/json"}  # Set Content-Type header
        if api_key:
            headers["Authorization"] = f"Bearer {api_key}"
        response = requests.post(api_url, headers=headers, json=request_data)
        response.raise_for_status()
        response_json = response.json()
        llm_response = (
            response_json.get("choices", [{}])[0].get("message", {}).get("content")
        )
        if llm_response is None:
            raise ValueError(
                "Invalid response format from the API. Could not extract 'choices[0].message.content'."
            )
        messages_copy.append({"role": "assistant", "content": llm_response})
        return messages_copy
    except requests.exceptions.RequestException as e:
        return f"Error making API request: {e}"
    except Exception as e:
        return f"Error interacting with API: {e}"


def get_anthropic_conversation(
    messages: List[Dict[str, str]],
    model: str,
    npc: Any = None,
    api_key: str = None,
    **kwargs,
) -> List[Dict[str, str]]:
    """
    Function Description:
        This function generates a conversation using the Anthropic API.
    Args:
        messages (List[Dict[str, str]]): The list of messages in the conversation.
        model (str): The model to use for the conversation.
    Keyword Args:
        npc (Any): The NPC object.
        api_key (str): The API key for accessing the Anthropic API.
    Returns:
        List[Dict[str, str]]: The list of messages in the conversation.
    """

    try:
        if api_key is None:
            api_key = os.getenv("ANTHROPIC_API_KEY", None)
        system_message = get_system_message(npc) if npc else ""
        client = anthropic.Anthropic(api_key=api_key)
        last_user_message = None
        for msg in reversed(messages):
            if msg["role"] == "user":
                last_user_message = msg["content"]
                break

        if last_user_message is None:
            raise ValueError("No user message found in the conversation history.")

        # if a sys message is in messages, remove it
        if messages[0]["role"] == "system":
            messages.pop(0)

        message = client.messages.create(
            model=model,
            max_tokens=1024,
            system=system_message,  # Include system message in each turn for Anthropic
            messages=messages,  # Send only the last user message
            **kwargs,
        )

        messages.append({"role": "assistant", "content": message.content[0].text})

        return messages

    except Exception as e:
        return f"Error interacting with Anthropic conversations: {e}"


def get_conversation(
    messages: List[Dict[str, str]],
    provider: str = npcsh_provider,
    model: str = npcsh_model,
    images: List[Dict[str, str]] = None,
    npc: Any = None,
    api_url: str = None,
    **kwargs,
) -> List[Dict[str, str]]:
    """
    Function Description:
        This function generates a conversation using the specified provider and model.
    Args:
        messages (List[Dict[str, str]]): The list of messages in the conversation.
    Keyword Args:
        provider (str): The provider to use for the conversation.
        model (str): The model to use for the conversation.
        npc (Any): The NPC object.
    Returns:
        List[Dict[str, str]]: The list of messages in the conversation.
    """

    if model is not None and provider is not None:
        pass  # Use explicitly provided model and provider
    elif model is not None and provider is None:
        provider = lookup_provider(model)
    elif npc is not None and (npc.provider is not None or npc.model is not None):
        provider = npc.provider if npc.provider else provider
        model = npc.model if npc.model else model
        api_url = npc.api_url if npc.api_url else api_url
    else:
        provider = "ollama"
        model = "llava:7b" if images is not None else "llama3.2"

    # print(provider, model)
    if provider == "ollama":
        return get_ollama_conversation(messages, model, npc=npc, **kwargs)
    elif provider == "openai":
        return get_openai_conversation(messages, model, npc=npc, **kwargs)
    elif provider == "anthropic":
        return get_anthropic_conversation(messages, model, npc=npc, **kwargs)
    else:
        return "Error: Invalid provider specified."


def debug_loop(prompt: str, error: str, model: str) -> bool:
    """
    Function Description:
        This function generates a debug loop using the specified model.
    Args:
        prompt (str): The prompt for the debug loop.
        error (str): The error message to check for.
        model (str): The model to use for the debug loop.
    Keyword Args:
        None
    Returns:
        bool: Whether the debug loop was successful.
    """

    response = get_ollama_response(prompt, model)
    print(response)
    if error in response:
        print(response[error])
        return True
    return False


def get_data_response(
    request: str,
    db_conn: sqlite3.Connection,
    tables: str = None,
    n_try_freq: int = 5,
    extra_context: str = None,
    history: str = None,
    model: str = None,
    provider: str = None,
    npc: Any = None,
    max_retries: int = 3,
) -> Dict[str, Any]:
    """
    Generate a response to a data request, with retries for failed attempts.
    """
    prompt = f"""
    User request: {request}
    Available tables: {tables or 'Not specified'}
    {extra_context or ''}
    {f'Query history: {history}' if history else ''}

    Provide either:
    1) An SQL query to directly answer the request
    2) An exploratory query to gather more information

    Return JSON with:
    {{
        "query": <sql query string>,
        "choice": <1 or 2>,
        "explanation": <reason for choice>
    }}
    DO NOT include markdown formatting or ```json tags.
    """

    failures = []
    for attempt in range(max_retries):
        try:
            llm_response = get_llm_response(
                prompt, npc=npc, format="json", model=model, provider=provider
            )

            # Clean response if it's a string
            response_data = llm_response.get("response", {})
            if isinstance(response_data, str):
                response_data = (
                    response_data.replace("```json", "").replace("```", "").strip()
                )
                try:
                    response_data = json.loads(response_data)
                except json.JSONDecodeError:
                    failures.append("Invalid JSON response")
                    continue

            result = process_data_output(
                response_data,
                db_conn,
                request,
                tables=tables,
                history=failures,
                npc=npc,
                model=model,
                provider=provider,
            )

            if result["code"] == 200:
                return result

            failures.append(result["response"])

            if attempt == max_retries - 1:
                return {
                    "response": f"Failed after {max_retries} attempts. Errors: {'; '.join(failures)}",
                    "code": 400,
                }

        except Exception as e:
            failures.append(str(e))

    return {"response": "Max retries exceeded", "code": 400}


def check_output_sufficient(
    request: str,
    data: pd.DataFrame,
    query: str,
    model: str = None,
    provider: str = None,
    npc: Any = None,
) -> Dict[str, Any]:
    """
    Check if the query results are sufficient to answer the user's request.
    """
    prompt = f"""
    Given:
    - User request: {request}
    - Query executed: {query}
    - Results:
      Summary: {data.describe()}
      data schema: {data.dtypes}
      Sample: {data.head()}

    Is this result sufficient to answer the user's request?
    Return JSON with:
    {{
        "IS_SUFFICIENT": <boolean>,
        "EXPLANATION": <string : If the answer is not sufficient specify what else is necessary.
                                IFF the answer is sufficient, provide a response that can be returned to the user as an explanation that answers their question.
                                The explanation should use the results to answer their question as long as they wouold be useful to the user.
                                    For example, it is not useful to report on the "average/min/max/std ID" or the "min/max/std/average of a string column".

                                Be smart about what you report.
                                It should not be a conceptual or abstract summary of the data.
                                It should not unnecessarily bring up a need for more data.
                                You should write it in a tone that answers the user request. Do not spout unnecessary self-referential fluff like "This information gives a clear overview of the x landscape".
                                >
    }}
    DO NOT include markdown formatting or ```json tags.

    """

    response = get_llm_response(
        prompt, format="json", model=model, provider=provider, npc=npc
    )

    # Clean response if it's a string
    result = response.get("response", {})
    if isinstance(result, str):
        result = result.replace("```json", "").replace("```", "").strip()
        try:
            result = json.loads(result)
        except json.JSONDecodeError:
            return {"IS_SUFFICIENT": False, "EXPLANATION": "Failed to parse response"}

    return result


def process_data_output(
    llm_response: Dict[str, Any],
    db_conn: sqlite3.Connection,
    request: str,
    tables: str = None,
    history: str = None,
    npc: Any = None,
    model: str = None,
    provider: str = None,
) -> Dict[str, Any]:
    """
    Process the LLM's response to a data request and execute the appropriate query.
    """
    try:
        choice = llm_response.get("choice")
        query = llm_response.get("query")

        if not query:
            return {"response": "No query provided", "code": 400}

        if choice == 1:  # Direct answer query
            try:
                df = pd.read_sql_query(query, db_conn)
                result = check_output_sufficient(
                    request, df, query, model=model, provider=provider, npc=npc
                )

                if result.get("IS_SUFFICIENT"):
                    return {"response": result["EXPLANATION"], "data": df, "code": 200}
                return {
                    "response": f"Results insufficient: {result.get('EXPLANATION')}",
                    "code": 400,
                }

            except Exception as e:
                return {"response": f"Query execution failed: {str(e)}", "code": 400}

        elif choice == 2:  # Exploratory query
            try:
                df = pd.read_sql_query(query, db_conn)
                extra_context = f"""
                Exploratory query results:
                Query: {query}
                Results summary: {df.describe()}
                Sample data: {df.head()}
                """

                return get_data_response(
                    request,
                    db_conn,
                    tables=tables,
                    extra_context=extra_context,
                    history=history,
                    model=model,
                    provider=provider,
                    npc=npc,
                )

            except Exception as e:
                return {"response": f"Exploratory query failed: {str(e)}", "code": 400}

        return {"response": "Invalid choice specified", "code": 400}

    except Exception as e:
        return {"response": f"Processing error: {str(e)}", "code": 400}


def get_ollama_response(
    prompt: str,
    model: str,
    images: List[Dict[str, str]] = None,
    npc: Any = None,
    format: Union[str, BaseModel] = None,
    messages: List[Dict[str, str]] = None,
    **kwargs,
) -> Dict[str, Any]:
    """
    Generates a response using the Ollama API.

    Args:
        prompt (str): Prompt for generating the response.
        model (str): Model to use for generating the response.
        images (List[Dict[str, str]], optional): List of image data. Defaults to None.
        npc (Any, optional): Optional NPC object. Defaults to None.
        format (Union[str, BaseModel], optional): Response format or schema. Defaults to None.
        messages (List[Dict[str, str]], optional): Existing messages to append responses. Defaults to None.

    Returns:
        Dict[str, Any]: The response, optionally including updated messages.
    """
    try:
        # Prepare the message payload
        message = {"role": "user", "content": prompt}
        if images:
            message["images"] = [image["file_path"] for image in images]

        # Prepare format
        if isinstance(format, type) and issubclass(format, BaseModel):
            schema = format.model_json_schema()
        else:
            schema = format if format else "json"

        print(schema, type(schema))
        # Call the Ollama API
        res = ollama.chat(model=model, messages=[message], format=schema)
        response_content = res.get("message", {}).get("content")

        if isinstance(response_content, str):
            # parse it as a json
            response_content = json.loads(response_content)

        # Prepare the return dictionary
        result = {"response": response_content}

        # Append response to messages if provided
        if messages is not None:
            messages.append({"role": "assistant", "content": response_content})
            result["messages"] = messages

        # Handle JSON format if specified
        if format == "json":
            try:
                result["response"] = json.loads(response_content)
            except json.JSONDecodeError:
                return {"error": f"Invalid JSON response: {response_content}"}

        return result

    except Exception as e:
        return {"error": f"Exception occurred: {e}"}


def get_openai_response(
    prompt: str,
    model: str,
    images: List[Dict[str, str]] = None,
    npc: Any = None,
    format: Union[str, BaseModel] = None,
    api_key: str = None,
    messages: List[Dict[str, str]] = None,
):
    """
    Function Description:
        This function generates a response using the OpenAI API.
    Args:
        prompt (str): The prompt for generating the response.
        model (str): The model to use for generating the response.
    Keyword Args:
        images (List[Dict[str, str]]): The list of images.
        npc (Any): The NPC object.
        format (str): The format of the response.
        api_key (str): The API key for accessing the OpenAI API.
        messages (List[Dict[str, str]]): The list of messages.
    Returns:
        Any: The response generated by the OpenAI API.
    """

    # try:
    if api_key is None:
        api_key = os.environ["OPENAI_API_KEY"]
    client = OpenAI(api_key=api_key)
    # print(npc)

    system_message = get_system_message(npc) if npc else "You are a helpful assistant."
    if messages is None or len(messages) == 0:
        messages = [
            {"role": "system", "content": system_message},
            {"role": "user", "content": [{"type": "text", "text": prompt}]},
        ]
    if images:
        for image in images:
            # print(f"Image file exists: {os.path.exists(image['file_path'])}")

            with open(image["file_path"], "rb") as image_file:
                image_data = base64.b64encode(compress_image(image_file.read())).decode(
                    "utf-8"
                )
                messages[-1]["content"].append(
                    {
                        "type": "image_url",
                        "image_url": {
                            "url": f"data:image/jpeg;base64,{image_data}",
                        },
                    }
                )
    # print(model)
    response_format = None if format == "json" else format
    if response_format is None:
        completion = client.chat.completions.create(model=model, messages=messages)
        llm_response = completion.choices[0].message.content
        items_to_return = {"response": llm_response}

        items_to_return["messages"] = messages
        # print(llm_response, model)
        if format == "json":
            try:
                items_to_return["response"] = json.loads(llm_response)

                return items_to_return
            except json.JSONDecodeError:
                print(f"Warning: Expected JSON response, but received: {llm_response}")
                return {"error": "Invalid JSON response"}
        else:
            items_to_return["messages"].append(
                {"role": "assistant", "content": llm_response}
            )
            return items_to_return

    else:
        completion = client.beta.chat.completions.parse(
            model=model, messages=messages, response_format=response_format
        )
        items_to_return = {"response": completion.choices[0].message.parsed.dict()}
        items_to_return["messages"] = messages

        items_to_return["messages"].append(
            {"role": "assistant", "content": completion.choices[0].message.parsed}
        )
        return items_to_return
    # except Exception as e:
    #    print("openai api key", api_key)
    #    print(f"Error interacting with OpenAI: {e}")
    #    return f"Error interacting with OpenAI: {e}"


def compress_image(image_bytes, max_size=(800, 600)):
    from PIL import Image
    import io

    # Create a copy of the bytes in memory
    buffer = io.BytesIO(image_bytes)
    img = Image.open(buffer)

    # Force loading of image data
    img.load()

    # Convert RGBA to RGB if necessary
    if img.mode == "RGBA":
        background = Image.new("RGB", img.size, (255, 255, 255))
        background.paste(img, mask=img.split()[3])
        img = background

    # Resize if needed
    if img.size[0] > max_size[0] or img.size[1] > max_size[1]:
        img.thumbnail(max_size)

    # Save with minimal compression
    out_buffer = io.BytesIO()
    img.save(out_buffer, format="JPEG", quality=95, optimize=False)
    return out_buffer.getvalue()


def get_anthropic_response(
    prompt: str,
    model: str,
    images: List[Dict[str, str]] = None,
    npc: Any = None,
    format: str = None,
    api_key: str = None,
    messages: List[Dict[str, str]] = None,
    **kwargs,
):
    """
    Function Description:
        This function generates a response using the Anthropic API.
    Args:
        prompt (str): The prompt for generating the response.
        model (str): The model to use for generating the response.
    Keyword Args:
        images (List[Dict[str, str]]): The list of images.
        npc (Any): The NPC object.
        format (str): The format of the response.
        api_key (str): The API key for accessing the Anthropic API.
        messages (List[Dict[str, str]]): The list of messages.
    Returns:
        Any: The response generated by the Anthropic API.
    """

    try:
        if api_key is None:
            api_key = os.getenv("ANTHROPIC_API_KEY", None)

        client = anthropic.Anthropic()

        # Prepare the message content
        message_content = []

        # Add images if provided
        if images:
            for img in images:
                # load image and base 64 encode
                with open(img["file_path"], "rb") as image_file:
                    img["data"] = base64.b64encode(
                        compress_image(image_file.read())
                    ).decode("utf-8")
                    img["media_type"] = "image/jpeg"
                    message_content.append(
                        {
                            "type": "image",
                            "source": {
                                "type": "base64",
                                "media_type": img["media_type"],
                                "data": img["data"],
                            },
                        }
                    )

        # Add the text prompt
        message_content.append({"type": "text", "text": prompt})

        # Create the message
        message = client.messages.create(
            model=model,
            max_tokens=1024,
            messages=[{"role": "user", "content": message_content}],
        )
        # print(message)

        llm_response = message.content[0].text
        items_to_return = {"response": llm_response}

        print(format)
        # Update messages if they were provided
        if messages is None:
            messages = []
            messages.append(
                {"role": "system", "content": "You are a helpful assistant."}
            )
            messages.append({"role": "user", "content": message_content})
        items_to_return["messages"] = messages

        # Handle JSON format if requested
        if format == "json":
            try:
                items_to_return["response"] = json.loads(llm_response)
                return items_to_return
            except json.JSONDecodeError:
                print(f"Warning: Expected JSON response, but received: {llm_response}")
                return {"response": llm_response, "error": "Invalid JSON response"}
        else:
            # only append to messages if the response is not json
            messages.append({"role": "assistant", "content": llm_response})
        # print("teststea")
        return items_to_return

    except Exception as e:
        return f"Error interacting with Anthropic llm response: {e}"


def lookup_provider(model: str) -> str:
    """
    Function Description:
        This function determines the provider based on the model name.
    Args:
        model (str): The model name.
    Keyword Args:
        None
    Returns:
        str: The provider based on the model name.
    """
    ollama_prefixes = ["llama", "llava", "phi", "mistral", "codellama", "gemma"]
    if any(model.startswith(prefix) for prefix in ollama_prefixes):
        return "ollama"

    # OpenAI models
    openai_prefixes = ["gpt-", "dall-e-", "whisper-", "o1"]
    if any(model.startswith(prefix) for prefix in openai_prefixes):
        return "openai"

    # Anthropic models
    if model.startswith("claude"):
        return "anthropic"
    if model.startswith("gemini"):
        return "google"
    if "diffusion" in model:
        return "diffusers"
    return None


def get_llm_response(
    prompt: str,
    provider: str = npcsh_provider,
    model: str = npcsh_model,
    images: List[Dict[str, str]] = None,
    npc: Any = None,
    messages: List[Dict[str, str]] = None,
    api_url: str = None,
    **kwargs,
):
    """
    Function Description:
        This function generates a response using the specified provider and model.
    Args:
        prompt (str): The prompt for generating the response.
    Keyword Args:
        provider (str): The provider to use for generating the response.
        model (str): The model to use for generating the response.
        images (List[Dict[str, str]]): The list of images.
        npc (Any): The NPC object.
        messages (List[Dict[str, str]]): The list of messages.
        api_url (str): The URL of the API endpoint.
    Returns:
        Any: The response generated by the specified provider and model.
    """
    if model is not None and provider is not None:
        pass
    elif provider is None and model is not None:
        provider = lookup_provider(model)

    elif npc is not None:
        if npc.provider is not None:
            provider = npc.provider
        if npc.model is not None:
            model = npc.model
        if npc.api_url is not None:
            api_url = npc.api_url

    else:
        provider = "ollama"
        if images is not None:
            model = "llava:7b"
        else:
            model = "llama3.2"

    # print(provider, model)
    if provider == "ollama":
        if model is None:
            if images is not None:
                model = "llama:7b"
            else:
                model = "llama3.2"
        elif images is not None and model not in [
            "x/llama3.2-vision",
            "llama3.2-vision",
            "llava-llama3",
            "bakllava",
            "moondream",
            "llava-phi3",
            "minicpm-v",
            "hhao/openbmb-minicpm-llama3-v-2_5",
            "aiden_lu/minicpm-v2.6",
            "xuxx/minicpm2.6",
            "benzie/llava-phi-3",
            "mskimomadto/chat-gph-vision",
            "xiayu/openbmb-minicpm-llama3-v-2_5",
            "0ssamaak0/xtuner-llava",
            "srizon/pixie",
            "jyan1/paligemma-mix-224",
            "qnguyen3/nanollava",
            "knoopx/llava-phi-2",
            "nsheth/llama-3-lumimaid-8b-v0.1-iq-imatrix",
            "bigbug/minicpm-v2.5",
        ]:
            model = "llava:7b"
        # print(model)
        return get_ollama_response(
            prompt, model, npc=npc, messages=messages, images=images, **kwargs
        )
    elif provider == "openai":
        if model is None:
            model = "gpt-4o-mini"
        # print(model)
        return get_openai_response(
            prompt, model, npc=npc, messages=messages, images=images, **kwargs
        )
    elif provider == "openai-like":
        if api_url is None:
            raise ValueError("api_url is required for openai-like provider")
        return get_openai_like_response(
            prompt, model, api_url, npc=npc, messages=messages, images=images, **kwargs
        )

    elif provider == "anthropic":
        if model is None:
            model = "claude-3-haiku-20240307"
        return get_anthropic_response(
            prompt, model, npc=npc, messages=messages, images=images, **kwargs
        )
    else:
        # print(provider)
        # print(model)
        return "Error: Invalid provider specified."


def execute_data_operations(
    query: str,
    command_history: Any,
    dataframes: Dict[str, pd.DataFrame],
    npc: Any = None,
    db_path: str = "~/npcsh_history.db",
):
    """
    Function Description:
        This function executes data operations.
    Args:
        query (str): The query to execute.
        command_history (Any): The command history.
        dataframes (Dict[str, pd.DataFrame]): The dictionary of dataframes.
    Keyword Args:
        npc (Any): The NPC object.
        db_path (str): The database path.
    Returns:
        Any: The result of the data operations.
    """

    location = os.getcwd()
    db_path = os.path.expanduser(db_path)

    try:
        try:
            # Create a safe namespace for pandas execution
            namespace = {
                "pd": pd,
                "np": np,
                "plt": plt,
                **dataframes,  # This includes all our loaded dataframes
            }
            # Execute the query
            result = eval(query, namespace)

            # Handle the result
            if isinstance(result, (pd.DataFrame, pd.Series)):
                # render_markdown(result)
                return result, "pd"
            elif isinstance(result, plt.Figure):
                plt.show()
                return result, "pd"
            elif result is not None:
                # render_markdown(result)

                return result, "pd"

        except Exception as exec_error:
            print(f"Pandas Error: {exec_error}")

        # 2. Try SQL
        # print(db_path)
        try:
            with sqlite3.connect(db_path) as conn:
                cursor = conn.cursor()
                print(query)
                print(get_available_tables(db_path))

                cursor.execute(query)
                # get available tables

                result = cursor.fetchall()
                if result:
                    for row in result:
                        print(row)
                    return result, "sql"
        except Exception as e:
            print(f"SQL Error: {e}")

        # 3. Try R
        try:
            result = subprocess.run(
                ["Rscript", "-e", query], capture_output=True, text=True
            )
            if result.returncode == 0:
                print(result.stdout)
                return result.stdout, "r"
            else:
                print(f"R Error: {result.stderr}")
        except Exception as e:
            pass

        # If all engines fail, ask the LLM
        print("Direct execution failed. Asking LLM for SQL query...")
        llm_prompt = f"""
        The user entered the following query which could not be executed directly using pandas, SQL, R, Scala, or PySpark:
        ```
        {query}
        ```

        The available tables in the SQLite database at {db_path} are:
        ```sql
        {get_available_tables(db_path)}
        ```

        Please provide a valid SQL query that accomplishes the user's intent.  If the query requires data from a file, provide instructions on how to load the data into a table first.
        Return only the SQL query, or instructions for loading data followed by the SQL query.
        """

        llm_response = get_llm_response(llm_prompt, npc=npc)

        print(f"LLM suggested SQL: {llm_response}")
        command = llm_response.get("response", "")
        if command == "":
            return "LLM did not provide a valid SQL query.", None
        # Execute the LLM-generated SQL
        try:
            with sqlite3.connect(db_path) as conn:
                cursor = conn.cursor()
                cursor.execute(command)
                result = cursor.fetchall()
                if result:
                    for row in result:
                        print(row)
                    return result, "llm"
        except Exception as e:
            print(f"Error executing LLM-generated SQL: {e}")
            return f"Error executing LLM-generated SQL: {e}", None

    except Exception as e:
        print(f"Error executing query: {e}")
        return f"Error executing query: {e}", None


def get_available_tables(db_path: str) -> str:
    """
    Function Description:
        This function gets the available tables in the database.
    Args:
        db_path (str): The database path.
    Keyword Args:
        None
    Returns:
        str: The available tables in the database.
    """

    try:
        with sqlite3.connect(db_path) as conn:
            cursor = conn.cursor()
            cursor.execute(
                "SELECT name FROM sqlite_master WHERE type='table' AND name != 'command_history'"
            )
            tables = cursor.fetchall()

            return tables
    except Exception as e:
        print(f"Error getting available tables: {e}")
        return ""


def execute_llm_command(
    command: str,
    command_history: Any,
    model: Optional[str] = None,
    provider: Optional[str] = None,
    npc: Optional[Any] = None,
    messages: Optional[List[Dict[str, str]]] = None,
    retrieved_docs=None,
    n_docs=5,
) -> str:
    """
    Function Description:
        This function executes an LLM command.
    Args:
        command (str): The command to execute.
        command_history (Any): The command history.
    Keyword Args:
        model (Optional[str]): The model to use for executing the command.
        provider (Optional[str]): The provider to use for executing the command.
        npc (Optional[Any]): The NPC object.
        messages (Optional[List[Dict[str, str]]): The list of messages.
        retrieved_docs (Optional): The retrieved documents.
        n_docs (int): The number of documents.
    Returns:
        str: The result of the LLM command.
    """

    max_attempts = 5
    attempt = 0
    subcommands = []
    npc_name = npc.name if npc else "sibiji"
    location = os.getcwd()
    print(f"{npc_name} generating command")
    # Create context from retrieved documents
    context = ""
    if retrieved_docs:
        for filename, content in retrieved_docs[:n_docs]:
            # print(f"Document: {filename}")
            # print(content)
            context += f"Document: {filename}\n{content}\n\n"
        context = f"Refer to the following documents for context:\n{context}\n\n"
    while attempt < max_attempts:
        prompt = f"""
        A user submitted this query: {command}.
        You need to generate a bash command that will accomplish the user's intent.
        Respond ONLY with the command that should be executed.
        in the json key "bash_command".
        You must reply with valid json and nothing else. Do not include markdown formatting
        """
        if len(context) > 0:
            prompt += f"""
            What follows is the context of the text files in the user's directory that are potentially relevant to their request
            Use these to help inform your decision.
            {context}
            """
        if len(messages) > 0:
            prompt += f"""
            The following messages have been exchanged between the user and the assistant:
            {messages}
            """

        response = get_llm_response(
            prompt,
            model=model,
            provider=provider,
            messages=[],
            npc=npc,
            format="json",
        )

        llm_response = response.get("response", {})
        # messages.append({"role": "assistant", "content": llm_response})
        # print(f"LLM response type: {type(llm_response)}")
        # print(f"LLM response: {llm_response}")

        try:
            if isinstance(llm_response, str):
                llm_response = json.loads(llm_response)

            if isinstance(llm_response, dict) and "bash_command" in llm_response:
                bash_command = llm_response["bash_command"]
            else:
                raise ValueError("Invalid response format from LLM")
        except (json.JSONDecodeError, ValueError) as e:
            print(f"Error parsing LLM response: {e}")
            attempt += 1
            continue

        print(f"LLM suggests the following bash command: {bash_command}")
        subcommands.append(bash_command)

        try:
            print(f"Running command: {bash_command}")
            result = subprocess.run(
                bash_command, shell=True, text=True, capture_output=True, check=True
            )
            print(f"Command executed with output: {result.stdout}")

            prompt = f"""
                Here was the output of the result for the {command} inquiry
                which ran this bash command {bash_command}:

                {result.stdout}

                Provide a simple response to the user that explains to them
                what you did and how it accomplishes what they asked for.
                """
            if len(context) > 0:
                prompt += f"""
                What follows is the context of the text files in the user's directory that are potentially relevant to their request
                Use these to help inform how you respond.
                You must read the context and use it to provide the user with a more helpful answer related to their specific text data.

                CONTEXT:

                {context}
                """

            response = get_llm_response(
                prompt,
                model=model,
                provider=provider,
                npc=npc,
                messages=messages,
            )

            output = response.get("response", "")

            # render_markdown(output)
            command_history.add_command(command, subcommands, output, location)

            return {"messages": messages, "output": output}
        except subprocess.CalledProcessError as e:
            print(f"Command failed with error:")
            print(e.stderr)

            error_prompt = f"""
            The command '{bash_command}' failed with the following error:
            {e.stderr}
            Please suggest a fix or an alternative command.
            Respond with a JSON object containing the key "bash_command" with the suggested command.
            Do not include any additional markdown formatting.

            """

            if len(context) > 0:
                error_prompt += f"""
                    What follows is the context of the text files in the user's directory that are potentially relevant to their request
                    Use these to help inform your decision.
                    {context}
                    """

            fix_suggestion = get_llm_response(
                error_prompt,
                model=model,
                provider=provider,
                npc=npc,
                format="json",
                messages=messages,
            )

            fix_suggestion_response = fix_suggestion.get("response", {})

            try:
                if isinstance(fix_suggestion_response, str):
                    fix_suggestion_response = json.loads(fix_suggestion_response)

                if (
                    isinstance(fix_suggestion_response, dict)
                    and "bash_command" in fix_suggestion_response
                ):
                    print(
                        f"LLM suggests fix: {fix_suggestion_response['bash_command']}"
                    )
                    command = fix_suggestion_response["bash_command"]
                else:
                    raise ValueError(
                        "Invalid response format from LLM for fix suggestion"
                    )
            except (json.JSONDecodeError, ValueError) as e:
                print(f"Error parsing LLM fix suggestion: {e}")

        attempt += 1

    command_history.add_command(command, subcommands, "Execution failed", location)
    return {
        "messages": messages,
        "output": "Max attempts reached. Unable to execute the command successfully.",
    }


def handle_agent_call(
    command: str,
    command_history: Any,
    model: str = npcsh_model,
    provider: str = npcsh_provider,
    npc: Any = None,
    retrieved_docs=None,
    messages: List[Dict[str, str]] = None,
    n_docs=5,
):
    return


def check_llm_command(
    command: str,
    command_history: Any,
    model: str = npcsh_model,
    provider: str = npcsh_provider,
    npc: Any = None,
    retrieved_docs=None,
    messages: List[Dict[str, str]] = None,
    n_docs=5,
):
    """
    Function Description:
        This function checks an LLM command.
    Args:
        command (str): The command to check.
        command_history (Any): The command history.
    Keyword Args:
        model (str): The model to use for checking the command.
        provider (str): The provider to use for checking the command.
        npc (Any): The NPC object.
        retrieved_docs (Any): The retrieved documents.
        n_docs (int): The number of documents.
    Returns:
        Any: The result of checking the LLM command.
    """

    if messages is None:
        messages = []

    # print(model, provider, npc)
    # Create context from retrieved documents
    context = ""

    if retrieved_docs:
        for filename, content in retrieved_docs[:n_docs]:
            context += f"Document: {filename}\n{content}\n\n"
        context = f"Refer to the following documents for context:\n{context}\n\n"

    prompt = f"""
    A user submitted this query: {command}
    Determine the nature of the user's request:
    1. Is it a specific request for a task that could be accomplished via a bash command or a simple python script that could be executed in a single bash call?
    2. Should a tool be invoked to fulfill the request?
    3. Is it a general question that requires an informative answer?
    4. Would this question be best answered by an alternative NPC?
    5. Is it a complex request that actually requires more than one
    tool to be called, perhaps in a sequence?

    Available tools:
    """
    if npc.tools_dict is None:
        prompt += "No tools available."
    else:
        for tool_name, tool in npc.tools_dict.items():
            prompt += f"""
            {tool_name} : {tool.description} \n
        """
    prompt += f"""
    Available NPCs for alternative answers:

    """
    if len(npc.resolved_npcs) == 0:
        prompt += "No NPCs available for alternative answers."
    else:
        for i, npc_in_network in enumerate(npc.resolved_npcs):
            prompt += f"""
            ({i})

            NPC: {npc_in_network['name']}
            Primary Directive : {npc_in_network['primary_directive']}

            """
    # print(prompt)

    prompt += f"""
    In considering how to answer this, consider:
    - Whether it can be answered via a bash command on the user's computer.
    - Whether a tool should be used.

    Respond with a JSON object containing:
    - "action": one of ["execute_command", "invoke_tool", "answer_question", "pass_to_npc", "execute_sequence"]
    - "tool_name": : if action is "invoke_tool": the name of the tool to use.
                     else if action is "execute_sequence", a list of tool names to use.
    - "explanation": a brief explanation of why you chose this action.
    - "npc_name": (if action is "pass_to_npc") the name of the NPC to pass the question to.


    Return only the JSON object. Do not include any additional text.

    The format of the JSON object is:
    {{
        "action": "execute_command" | "invoke_tool" | "answer_question" | "pass_to_npc" | "execute_sequence",
        "tool_name": "<tool_name(s)_if_applicable>",
        "explanation": "<your_explanation>",
        "npc_name": "<npc_name_if_applicable>"
    }}

    Remember, do not include ANY ADDITIONAL MARKDOWN FORMATTING.
    """

    if context:
        prompt += f"""
        Relevant context from user's files:
        {context}
        """
    # print(prompt)

    try:
        # For action determination, we don't need to pass the conversation messages to avoid confusion
        # print(npc, model, provider)
        action_response = get_llm_response(
            prompt,
            model=model,
            provider=provider,
            npc=npc,
            format="json",
            messages=[],
        )
        # print(action_response)
        if "Error" in action_response:
            print(f"LLM Error: {action_response['error']}")
            return action_response["error"]

        response_content = action_response.get("response", {})

        if isinstance(response_content, str):
            try:
                response_content_parsed = json.loads(response_content)
            except json.JSONDecodeError as e:
                print(
                    f"Invalid JSON received from LLM: {e}. Response was: {response_content}"
                )
                return f"Error: Invalid JSON from LLM: {response_content}"
        else:
            response_content_parsed = response_content

        # Proceed according to the action specified
        action = response_content_parsed.get("action")

        # Include the user's command in the conversation messages

        if action == "execute_command":
            # Pass messages to execute_llm_command
            result = execute_llm_command(
                command,
                command_history,
                model=model,
                provider=provider,
                messages=[],
                npc=npc,
                retrieved_docs=retrieved_docs,
            )

            output = result.get("output", "")
            messages = result.get("messages", messages)
            return {"messages": messages, "output": output}

        elif action == "invoke_tool":
            tool_name = response_content_parsed.get("tool_name")
            # print(npc)
            result = handle_tool_call(
                command,
                tool_name,
                command_history,
                model=model,
                provider=provider,
                messages=messages,
                npc=npc,
                retrieved_docs=retrieved_docs,
            )
            messages = result.get("messages", messages)
            output = result.get("output", "")
            return {"messages": messages, "output": output}

        elif action == "answer_question":
            result = execute_llm_question(
                command,
                command_history,
                model=model,
                provider=provider,
                messages=messages,
                npc=npc,
                retrieved_docs=retrieved_docs,
            )
            messages = result.get("messages", messages)
            output = result.get("output", "")
            return {"messages": messages, "output": output}
        elif action == "pass_to_npc":
            npc_to_pass = response_content_parsed.get("npc_name")
            # print(npc)

            return npc.handle_agent_pass(
                npc_to_pass,
                command,
                command_history,
                messages=messages,
                retrieved_docs=retrieved_docs,
                n_docs=n_docs,
            )
        elif action == "execute_sequence":
            tool_names = response_content_parsed.get("tool_name")
            output = ""
            results_tool_calls = []
            for tool_name in tool_names:
                result = handle_tool_call(
                    command,
                    tool_name,
                    command_history,
                    model=model,
                    provider=provider,
                    messages=messages,
                    npc=npc,
                    retrieved_docs=retrieved_docs,
                )
                results_tool_calls.append(result)
                messages = result.get("messages", messages)
                output += result.get("output", "")
            # import pdb

            # pdb.set_trace()
            return {"messages": messages, "output": output}
        else:
            print("Error: Invalid action in LLM response")
            return "Error: Invalid action in LLM response"

    except Exception as e:
        print(result)
        print(type(result))
        print(f"Error in check_llm_command: {e}")
        return f"Error: {e}"


def handle_tool_call(
    command: str,
    tool_name: str,
    command_history: Any,
    model: str = npcsh_model,
    provider: str = npcsh_provider,
    messages: List[Dict[str, str]] = None,
    npc: Any = None,
    retrieved_docs=None,
    n_docs: int = 5,
) -> Union[str, Dict[str, Any]]:
    """
    Function Description:
        This function handles a tool call.
    Args:
        command (str): The command.
        tool_name (str): The tool name.
        command_history (Any): The command history.
    Keyword Args:
        model (str): The model to use for handling the tool call.
        provider (str): The provider to use for handling the tool call.
        messages (List[Dict[str, str]]): The list of messages.
        npc (Any): The NPC object.
        retrieved_docs (Any): The retrieved documents.
        n_docs (int): The number of documents.
    Returns:
        Union[str, Dict[str, Any]]: The result of handling
        the tool call.

    """
    print(f"handle_tool_call invoked with tool_name: {tool_name}")
    # print(npc)
    if not npc or not npc.tools_dict:
        print("not available")
        available_tools = npc.tools_dict if npc else None
        print(
            f"No tools available for NPC '{npc.name}' or tools_dict is empty. Available tools: {available_tools}"
        )
        return f"No tools are available for NPC '{npc.name or 'default'}'."

    if tool_name not in npc.tools_dict:
        print("not available")
        print(f"Tool '{tool_name}' not found in NPC's tools_dict.")
        print("available tools", npc.tools_dict)
        return f"Tool '{tool_name}' not found."

    tool = npc.tools_dict[tool_name]
    print(f"Tool found: {tool.tool_name}")
    jinja_env = Environment(loader=FileSystemLoader("."), undefined=Undefined)

    prompt = f"""
    The user wants to use the tool '{tool_name}' with the following request:
    '{command}'
    Here is the tool file:
    {tool}

    Please extract the required inputs for the tool as a JSON object.
    Return only the JSON object without any markdown formatting.
    """
    if npc and hasattr(npc, "shared_context"):
        if npc.shared_context.get("dataframes"):
            context_info = "\nAvailable dataframes:\n"
            for df_name in npc.shared_context["dataframes"].keys():
                context_info += f"- {df_name}\n"
            prompt += f"""Here is contextual info that may affect your choice: {context_info}
            """

    # print(f"Tool prompt: {prompt}")
    response = get_llm_response(
        prompt,
        format="json",
        model=model,
        provider=provider,
        npc=npc,
    )
    try:
        # Clean the response of markdown formatting
        response_text = response.get("response", "{}")
        if isinstance(response_text, str):
            response_text = (
                response_text.replace("```json", "").replace("```", "").strip()
            )

        # Parse the cleaned response
        if isinstance(response_text, dict):
            input_values = response_text
        else:
            input_values = json.loads(response_text)
        # print(f"Extracted inputs: {input_values}")
    except json.JSONDecodeError as e:
        print(f"Error decoding input values: {e}. Raw response: {response}")
        return f"Error extracting inputs for tool '{tool_name}'"
    # Input validation (example):
    required_inputs = tool.inputs
    missing_inputs = []
    for inp in required_inputs:
        if not isinstance(inp, dict):
            # dicts contain the keywords so its fine if theyre missing from the inputs.
            if inp not in input_values:
                missing_inputs.append(inp)
    if len(missing_inputs) > 0:
        print(f"Missing required inputs for tool '{tool_name}': {missing_inputs}")
        return f"Missing inputs for tool '{tool_name}': {missing_inputs}"

    # try:
    tool_output = tool.execute(
        input_values, npc.tools_dict, jinja_env, command, npc=npc
    )
    # print(f"Tool output: {tool_output}")
    # render_markdown(str(tool_output))
    if messages is not None:  # Check if messages is not None
        messages.append({"role": "assistant", "content": str(tool_output)})
    return {"messages": messages, "output": tool_output}
    # except Exception as e:
    #    print(f"Error executing tool {tool_name}: {e}")
    #    return f"Error executing tool {tool_name}: {e}"


def execute_llm_question(
    command: str,
    command_history: Any,
    model: str = npcsh_model,
    provider: str = npcsh_provider,
    npc: Any = None,
    messages: List[Dict[str, str]] = None,
    retrieved_docs=None,
    n_docs: int = 5,
):
    location = os.getcwd()
    if messages is None:
        messages = []
        messages.append({"role": "user", "content": command})

    # Build context from retrieved documents
    if retrieved_docs:
        context = ""
        for filename, content in retrieved_docs[:n_docs]:
            context += f"Document: {filename}\n{content}\n\n"
        context_message = f"""
        What follows is the context of the text files in the user's directory that are potentially relevant to their request:
        {context}
        """
        # Add context as a system message
        # messages.append({"role": "system", "content": context_message})

    # Append the user's message to messages

    # Print messages before calling get_conversation for debugging
    # print("Messages before get_conversation:", messages)

    # Use the existing messages list
    response = get_conversation(messages, model=model, provider=provider, npc=npc)

    # Print response from get_conversation for debugging
    # print("Response from get_conversation:", response)

    if isinstance(response, str) and "Error" in response:
        output = response
    elif isinstance(response, list) and len(response) > 0:
        messages = response  # Update messages with the new conversation
        output = response[-1]["content"]
    else:
        output = "Error: Invalid response from conversation function"

    # render_markdown(output)
    command_history.add_command(command, [], output, location)
    return {"messages": messages, "output": output}<|MERGE_RESOLUTION|>--- conflicted
+++ resolved
@@ -432,13 +432,8 @@
 
     which are contained in the database at {npcsh_db_path}.
 
-<<<<<<< HEAD
     If you ever need to produce markdown texts for the user, please do so
     with less than 80 characters width for each line.
-=======
-    if you need to respond with markdown in a conversational response,
-    limit the width of the markdown to <80
->>>>>>> 3a1fb3d9
     """
 
     # need to move this to the check_llm_command or move that one here
