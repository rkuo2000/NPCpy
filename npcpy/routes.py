--- conflicted
+++ resolved
@@ -128,7 +128,6 @@
         traceback.print_exc()
         return {"output": f"Error during breathe: {e}", "messages": messages}
 
-<<<<<<< HEAD
 @router.route("compile", "Compile NPC profiles")
 def compile_handler(command: str, **kwargs):
     messages = safe_get(kwargs, "messages", [])
@@ -156,20 +155,6 @@
     return {"output": output, "messages": messages, "npc": npc}
 
 
-=======
-@router.route("conjure", "Conjure an NPC or tool")
-def conjure_handler(command: str, **kwargs):
-    messages = safe_get(kwargs, "messages", [])
-    try:
-        result = conjure_new_object(command_string=command, **kwargs)
-        if isinstance(result, dict): return result
-        return {"output": str(result), "messages": messages}
-    except NameError:
-        return {"output": "Conjure function (conjure_new_object) not available.", "messages": messages}
-    except Exception as e:
-        traceback.print_exc()
-        return {"output": f"Error conjuring: {e}", "messages": messages}
->>>>>>> 5617f7af
 
 @router.route("flush", "Flush the last N messages", shell_only=True)
 def flush_handler(command: str, **kwargs):
@@ -485,7 +470,6 @@
         output = f"Error during web search: {e}"
     return {"output": output, "messages": messages}
 
-<<<<<<< HEAD
 
 
 @router.route("serve", "Set configuration values")
@@ -531,8 +515,6 @@
     return {"output": output, "messages": messages}
 
 @router.route("sleep", "Pause execution for N seconds")
-=======
->>>>>>> 5617f7af
 def sleep_handler(command: str, **kwargs):
     messages = safe_get(kwargs, "messages", [])
     parts = command.split()
